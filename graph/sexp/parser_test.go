// Copyright 2014 The Cayley Authors. All rights reserved.
//
// Licensed under the Apache License, Version 2.0 (the "License");
// you may not use this file except in compliance with the License.
// You may obtain a copy of the License at
//
//     http://www.apache.org/licenses/LICENSE-2.0
//
// Unless required by applicable law or agreed to in writing, software
// distributed under the License is distributed on an "AS IS" BASIS,
// WITHOUT WARRANTIES OR CONDITIONS OF ANY KIND, either express or implied.
// See the License for the specific language governing permissions and
// limitations under the License.

package sexp

import (
	"testing"

	"github.com/google/cayley/graph"
	"github.com/google/cayley/graph/memstore"
)

func TestBadParse(t *testing.T) {
	str := ParseString("()")
	if str != "" {
		t.Errorf("Unexpected parse result, got:%q", str)
	}
}

<<<<<<< HEAD
func TestParseSexpWithMemstore(t *testing.T) {
	Convey("With a Memstore", t, func() {
		ts := memstore.NewTripleStore()

		Convey("It should parse an empty query", func() {
			it := BuildIteratorTreeForQuery(ts, "()")
			So(it.Type(), ShouldEqual, graph.Null)
		})

		Convey("It should get a single triple linkage", func() {
			ts.AddTriple(&graph.Triple{"i", "can", "win", ""})
			query := "($a (:can \"win\"))"
			So(len(query), ShouldEqual, 17)
			it := BuildIteratorTreeForQuery(ts, query)
			So(it.Type(), ShouldEqual, graph.And)
			out, ok := it.Next()
			So(ok, ShouldBeTrue)
			So(out, ShouldEqual, ts.ValueOf("i"))
		})

		Convey("It can get an internal linkage", func() {
			ts.AddTriple(&graph.Triple{"i", "can", "win", ""})
			query := "(\"i\" (:can $a))"
			it := BuildIteratorTreeForQuery(ts, query)
			So(it.Type(), ShouldEqual, graph.And)
			out, ok := it.Next()
			So(ok, ShouldBeTrue)
			So(out, ShouldEqual, ts.ValueOf("i"))
		})
=======
var testQueries = []struct {
	message string
	add     *graph.Triple
	query   string
	typ     string
	expect  string
}{
	{
		message: "get a single triple linkage",
		add:     &graph.Triple{"i", "can", "win", ""},
		query:   "($a (:can \"win\"))",
		typ:     "and",
		expect:  "i",
	},
	{
		message: "get a single triple linkage",
		add:     &graph.Triple{"i", "can", "win", ""},
		query:   "(\"i\" (:can $a))",
		typ:     "and",
		expect:  "i",
	},
}
>>>>>>> 859164d7

func TestMemstoreBackedSexp(t *testing.T) {
	ts := memstore.NewTripleStore()
	it := BuildIteratorTreeForQuery(ts, "()")
	if it.Type() != "null" {
		t.Errorf(`Incorrect type for empty query, got:%q expect: "null"`, it.Type())
	}
	for _, test := range testQueries {
		if test.add != nil {
			ts.AddTriple(test.add)
		}
		it := BuildIteratorTreeForQuery(ts, test.query)
		if it.Type() != test.typ {
			t.Errorf("Incorrect type for %s, got:%q expect %q", test.message, it.Type(), test.expect)
		}
		got, ok := it.Next()
		if !ok {
			t.Errorf("Failed to %s", test.message)
		}
		if expect := ts.ValueOf(test.expect); got != expect {
			t.Errorf("Incorrect result for %s, got:%v expect %v", test.message, got, expect)
		}
	}
}

func TestTreeConstraintParse(t *testing.T) {
	ts := memstore.NewTripleStore()
	ts.AddTriple(&graph.Triple{"i", "like", "food", ""})
	ts.AddTriple(&graph.Triple{"food", "is", "good", ""})
	query := "(\"i\"\n" +
		"(:like\n" +
		"($a (:is :good))))"
	it := BuildIteratorTreeForQuery(ts, query)
<<<<<<< HEAD
	if it.Type() != graph.And {
		t.Error("Odd iterator tree. Got: %s", it.DebugString(0))
=======
	if it.Type() != "and" {
		t.Error("Odd iterator tree, got: %s", it.DebugString(0))
>>>>>>> 859164d7
	}
	out, ok := it.Next()
	if !ok {
		t.Error("Got no results")
	}
	if out != ts.ValueOf("i") {
		t.Errorf("Got %d, expected %d", out, ts.ValueOf("i"))
	}
}

func TestTreeConstraintTagParse(t *testing.T) {
	ts := memstore.NewTripleStore()
	ts.AddTriple(&graph.Triple{"i", "like", "food", ""})
	ts.AddTriple(&graph.Triple{"food", "is", "good", ""})
	query := "(\"i\"\n" +
		"(:like\n" +
		"($a (:is :good))))"
	it := BuildIteratorTreeForQuery(ts, query)
	_, ok := it.Next()
	if !ok {
		t.Error("Got no results")
	}
	tags := make(map[string]graph.Value)
	it.TagResults(tags)
	if ts.NameOf(tags["$a"]) != "food" {
		t.Errorf("Got %s, expected food", ts.NameOf(tags["$a"]))
	}

}

func TestMultipleConstraintParse(t *testing.T) {
	ts := memstore.NewTripleStore()
	for _, tv := range []*graph.Triple{
		{"i", "like", "food", ""},
		{"i", "like", "beer", ""},
		{"you", "like", "beer", ""},
	} {
		ts.AddTriple(tv)
	}
	query := `(
		$a
		(:like :beer)
		(:like "food")
	)`
	it := BuildIteratorTreeForQuery(ts, query)
	if it.Type() != graph.And {
		t.Error("Odd iterator tree. Got: %s", it.DebugString(0))
	}
	out, ok := it.Next()
	if !ok {
		t.Error("Got no results")
	}
	if out != ts.ValueOf("i") {
		t.Errorf("Got %d, expected %d", out, ts.ValueOf("i"))
	}
	_, ok = it.Next()
	if ok {
		t.Error("Too many results")
	}
}<|MERGE_RESOLUTION|>--- conflicted
+++ resolved
@@ -28,65 +28,33 @@
 	}
 }
 
-<<<<<<< HEAD
-func TestParseSexpWithMemstore(t *testing.T) {
-	Convey("With a Memstore", t, func() {
-		ts := memstore.NewTripleStore()
-
-		Convey("It should parse an empty query", func() {
-			it := BuildIteratorTreeForQuery(ts, "()")
-			So(it.Type(), ShouldEqual, graph.Null)
-		})
-
-		Convey("It should get a single triple linkage", func() {
-			ts.AddTriple(&graph.Triple{"i", "can", "win", ""})
-			query := "($a (:can \"win\"))"
-			So(len(query), ShouldEqual, 17)
-			it := BuildIteratorTreeForQuery(ts, query)
-			So(it.Type(), ShouldEqual, graph.And)
-			out, ok := it.Next()
-			So(ok, ShouldBeTrue)
-			So(out, ShouldEqual, ts.ValueOf("i"))
-		})
-
-		Convey("It can get an internal linkage", func() {
-			ts.AddTriple(&graph.Triple{"i", "can", "win", ""})
-			query := "(\"i\" (:can $a))"
-			it := BuildIteratorTreeForQuery(ts, query)
-			So(it.Type(), ShouldEqual, graph.And)
-			out, ok := it.Next()
-			So(ok, ShouldBeTrue)
-			So(out, ShouldEqual, ts.ValueOf("i"))
-		})
-=======
 var testQueries = []struct {
 	message string
 	add     *graph.Triple
 	query   string
-	typ     string
+	typ     graph.Type
 	expect  string
 }{
 	{
 		message: "get a single triple linkage",
 		add:     &graph.Triple{"i", "can", "win", ""},
 		query:   "($a (:can \"win\"))",
-		typ:     "and",
+		typ:     graph.And,
 		expect:  "i",
 	},
 	{
 		message: "get a single triple linkage",
 		add:     &graph.Triple{"i", "can", "win", ""},
 		query:   "(\"i\" (:can $a))",
-		typ:     "and",
+		typ:     graph.And,
 		expect:  "i",
 	},
 }
->>>>>>> 859164d7
 
 func TestMemstoreBackedSexp(t *testing.T) {
 	ts := memstore.NewTripleStore()
 	it := BuildIteratorTreeForQuery(ts, "()")
-	if it.Type() != "null" {
+	if it.Type() != graph.Null {
 		t.Errorf(`Incorrect type for empty query, got:%q expect: "null"`, it.Type())
 	}
 	for _, test := range testQueries {
@@ -115,13 +83,8 @@
 		"(:like\n" +
 		"($a (:is :good))))"
 	it := BuildIteratorTreeForQuery(ts, query)
-<<<<<<< HEAD
 	if it.Type() != graph.And {
 		t.Error("Odd iterator tree. Got: %s", it.DebugString(0))
-=======
-	if it.Type() != "and" {
-		t.Error("Odd iterator tree, got: %s", it.DebugString(0))
->>>>>>> 859164d7
 	}
 	out, ok := it.Next()
 	if !ok {

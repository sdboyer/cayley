// Copyright 2014 The Cayley Authors. All rights reserved.
//
// Licensed under the Apache License, Version 2.0 (the "License");
// you may not use this file except in compliance with the License.
// You may obtain a copy of the License at
//
//     http://www.apache.org/licenses/LICENSE-2.0
//
// Unless required by applicable law or agreed to in writing, software
// distributed under the License is distributed on an "AS IS" BASIS,
// WITHOUT WARRANTIES OR CONDITIONS OF ANY KIND, either express or implied.
// See the License for the specific language governing permissions and
// limitations under the License.

package leveldb

import (
	"io/ioutil"
	"os"
	"reflect"
	"sort"
	"testing"

	"github.com/google/cayley/graph"
	"github.com/google/cayley/graph/iterator"
	"github.com/google/cayley/quad"
)

func makeTripleSet() []*quad.Quad {
	tripleSet := []*quad.Quad{
		{"A", "follows", "B", ""},
		{"C", "follows", "B", ""},
		{"C", "follows", "D", ""},
		{"D", "follows", "B", ""},
		{"B", "follows", "F", ""},
		{"F", "follows", "G", ""},
		{"D", "follows", "G", ""},
		{"E", "follows", "F", ""},
		{"B", "status", "cool", "status_graph"},
		{"D", "status", "cool", "status_graph"},
		{"G", "status", "cool", "status_graph"},
	}
	return tripleSet
}

func iteratedTriples(qs graph.TripleStore, it graph.Iterator) []*quad.Quad {
	var res ordered
	for {
		val, ok := graph.Next(it)
		if !ok {
			break
		}
		res = append(res, qs.Quad(val))
	}
	sort.Sort(res)
	return res
}

type ordered []*quad.Quad

func (o ordered) Len() int { return len(o) }
func (o ordered) Less(i, j int) bool {
	switch {
	case o[i].Subject < o[j].Subject,

		o[i].Subject == o[j].Subject &&
			o[i].Predicate < o[j].Predicate,

		o[i].Subject == o[j].Subject &&
			o[i].Predicate == o[j].Predicate &&
			o[i].Object < o[j].Object,

		o[i].Subject == o[j].Subject &&
			o[i].Predicate == o[j].Predicate &&
			o[i].Object == o[j].Object &&
			o[i].Label < o[j].Label:

		return true

	default:
		return false
	}
}
func (o ordered) Swap(i, j int) { o[i], o[j] = o[j], o[i] }

func iteratedNames(qs graph.TripleStore, it graph.Iterator) []string {
	var res []string
	for {
		val, ok := graph.Next(it)
		if !ok {
			break
		}
		res = append(res, qs.NameOf(val))
	}
	sort.Strings(res)
	return res
}

func TestCreateDatabase(t *testing.T) {
	tmpDir, err := ioutil.TempDir(os.TempDir(), "cayley_test")
	if err != nil {
		t.Fatalf("Could not create working directory: %v", err)
	}
	t.Log(tmpDir)

	err = createNewLevelDB(tmpDir, nil)
	if err != nil {
		t.Fatal("Failed to create LevelDB database.")
	}

	qs, err := newTripleStore(tmpDir, nil)
	if qs == nil || err != nil {
		t.Error("Failed to create leveldb TripleStore.")
	}
	if s := qs.Size(); s != 0 {
		t.Errorf("Unexpected size, got:%d expected:0", s)
	}
	qs.Close()

	err = createNewLevelDB("/dev/null/some terrible path", nil)
	if err == nil {
		t.Errorf("Created LevelDB database for bad path.")
	}

	os.RemoveAll(tmpDir)
}

func TestLoadDatabase(t *testing.T) {
	tmpDir, err := ioutil.TempDir(os.TempDir(), "cayley_test")
	if err != nil {
		t.Fatalf("Could not create working directory: %v", err)
	}
	defer os.RemoveAll(tmpDir)
	t.Log(tmpDir)

	err = createNewLevelDB(tmpDir, nil)
	if err != nil {
		t.Fatal("Failed to create LevelDB database.")
	}

	qs, err := newTripleStore(tmpDir, nil)
	if qs == nil || err != nil {
		t.Error("Failed to create leveldb TripleStore.")
	}

	qs.AddTriple(&quad.Quad{"Something", "points_to", "Something Else", "context"})
	for _, pq := range []string{"Something", "points_to", "Something Else", "context"} {
		if got := qs.NameOf(qs.ValueOf(pq)); got != pq {
			t.Errorf("Failed to roundtrip %q, got:%q expect:%q", pq, got, pq)
		}
	}
	if s := qs.Size(); s != 1 {
		t.Errorf("Unexpected triplestore size, got:%d expect:1", s)
	}
	qs.Close()

	err = createNewLevelDB(tmpDir, nil)
	if err != nil {
		t.Fatal("Failed to create LevelDB database.")
	}
	qs, err = newTripleStore(tmpDir, nil)
	if qs == nil || err != nil {
		t.Error("Failed to create leveldb TripleStore.")
	}

	ts2, didConvert := qs.(*TripleStore)
	if !didConvert {
		t.Errorf("Could not convert from generic to LevelDB TripleStore")
	}

	qs.AddTripleSet(makeTripleSet())
	if s := qs.Size(); s != 11 {
		t.Errorf("Unexpected triplestore size, got:%d expect:11", s)
	}
	if s := ts2.SizeOf(qs.ValueOf("B")); s != 5 {
		t.Errorf("Unexpected triplestore size, got:%d expect:5", s)
	}

	qs.RemoveTriple(&quad.Quad{"A", "follows", "B", ""})
	if s := qs.Size(); s != 10 {
		t.Errorf("Unexpected triplestore size after RemoveTriple, got:%d expect:10", s)
	}
	if s := ts2.SizeOf(qs.ValueOf("B")); s != 4 {
		t.Errorf("Unexpected triplestore size, got:%d expect:4", s)
	}

	qs.Close()
}

func TestIterator(t *testing.T) {
	tmpDir, err := ioutil.TempDir(os.TempDir(), "cayley_test")
	if err != nil {
		t.Fatalf("Could not create working directory: %v", err)
	}
	defer os.RemoveAll(tmpDir)
	t.Log(tmpDir)

	err = createNewLevelDB(tmpDir, nil)
	if err != nil {
		t.Fatal("Failed to create LevelDB database.")
	}

	qs, err := newTripleStore(tmpDir, nil)
	if qs == nil || err != nil {
		t.Error("Failed to create leveldb TripleStore.")
	}
	qs.AddTripleSet(makeTripleSet())
	var it graph.Iterator

	it = qs.NodesAllIterator()
	if it == nil {
		t.Fatal("Got nil iterator.")
	}

	size, exact := it.Size()
	if size <= 0 || size >= 20 {
		t.Errorf("Unexpected size, got:%d expect:(0, 20)", size)
	}
	if exact {
		t.Errorf("Got unexpected exact result.")
	}
	if typ := it.Type(); typ != graph.All {
		t.Errorf("Unexpected iterator type, got:%v expect:%v", typ, graph.All)
	}
	optIt, changed := it.Optimize()
	if changed || optIt != it {
		t.Errorf("Optimize unexpectedly changed iterator.")
	}

	expect := []string{
		"A",
		"B",
		"C",
		"D",
		"E",
		"F",
		"G",
		"follows",
		"status",
		"cool",
		"status_graph",
	}
	sort.Strings(expect)
	for i := 0; i < 2; i++ {
		got := iteratedNames(qs, it)
		sort.Strings(got)
		if !reflect.DeepEqual(got, expect) {
			t.Errorf("Unexpected iterated result on repeat %d, got:%v expect:%v", i, got, expect)
		}
		it.Reset()
	}

	for _, pq := range expect {
		if !it.Check(qs.ValueOf(pq)) {
			t.Errorf("Failed to find and check %q correctly", pq)
		}
	}
	// FIXME(kortschak) Why does this fail?
	/*
		for _, pq := range []string{"baller"} {
			if it.Check(qs.ValueOf(pq)) {
				t.Errorf("Failed to check %q correctly", pq)
			}
		}
	*/
	it.Reset()

<<<<<<< HEAD
	it = qs.TriplesAllIterator()
	edge, _ := it.Next()
	triple := qs.Quad(edge)
=======
	it = ts.TriplesAllIterator()
	edge, _ := graph.Next(it)
	triple := ts.Triple(edge)
>>>>>>> d6f94be5
	set := makeTripleSet()
	var ok bool
	for _, t := range set {
		if t.String() == triple.String() {
			ok = true
			break
		}
	}
	if !ok {
		t.Errorf("Failed to find %q during iteration, got:%q", triple, set)
	}

	qs.Close()
}

func TestSetIterator(t *testing.T) {

	tmpDir, _ := ioutil.TempDir(os.TempDir(), "cayley_test")
	t.Log(tmpDir)
	defer os.RemoveAll(tmpDir)
	err := createNewLevelDB(tmpDir, nil)
	if err != nil {
		t.Fatalf("Failed to create working directory")
	}

	qs, err := newTripleStore(tmpDir, nil)
	if qs == nil || err != nil {
		t.Error("Failed to create leveldb TripleStore.")
	}
	defer qs.Close()

	qs.AddTripleSet(makeTripleSet())

	expect := []*quad.Quad{
		{"C", "follows", "B", ""},
		{"C", "follows", "D", ""},
	}
	sort.Sort(ordered(expect))

	// Subject iterator.
	it := qs.TripleIterator(quad.Subject, qs.ValueOf("C"))

	if got := iteratedTriples(qs, it); !reflect.DeepEqual(got, expect) {
		t.Errorf("Failed to get expected results, got:%v expect:%v", got, expect)
	}
	it.Reset()

	and := iterator.NewAnd()
	and.AddSubIterator(qs.TriplesAllIterator())
	and.AddSubIterator(it)

	if got := iteratedTriples(qs, and); !reflect.DeepEqual(got, expect) {
		t.Errorf("Failed to get confirm expected results, got:%v expect:%v", got, expect)
	}

	// Object iterator.
	it = qs.TripleIterator(quad.Object, qs.ValueOf("F"))

	expect = []*quad.Quad{
		{"B", "follows", "F", ""},
		{"E", "follows", "F", ""},
	}
	sort.Sort(ordered(expect))
	if got := iteratedTriples(qs, it); !reflect.DeepEqual(got, expect) {
		t.Errorf("Failed to get expected results, got:%v expect:%v", got, expect)
	}

	and = iterator.NewAnd()
	and.AddSubIterator(qs.TripleIterator(quad.Subject, qs.ValueOf("B")))
	and.AddSubIterator(it)

	expect = []*quad.Quad{
		{"B", "follows", "F", ""},
	}
	if got := iteratedTriples(qs, and); !reflect.DeepEqual(got, expect) {
		t.Errorf("Failed to get confirm expected results, got:%v expect:%v", got, expect)
	}

	// Predicate iterator.
	it = qs.TripleIterator(quad.Predicate, qs.ValueOf("status"))

	expect = []*quad.Quad{
		{"B", "status", "cool", "status_graph"},
		{"D", "status", "cool", "status_graph"},
		{"G", "status", "cool", "status_graph"},
	}
	sort.Sort(ordered(expect))
	if got := iteratedTriples(qs, it); !reflect.DeepEqual(got, expect) {
		t.Errorf("Failed to get expected results from predicate iterator, got:%v expect:%v", got, expect)
	}

	// Label iterator.
	it = qs.TripleIterator(quad.Label, qs.ValueOf("status_graph"))

	expect = []*quad.Quad{
		{"B", "status", "cool", "status_graph"},
		{"D", "status", "cool", "status_graph"},
		{"G", "status", "cool", "status_graph"},
	}
	sort.Sort(ordered(expect))
	if got := iteratedTriples(qs, it); !reflect.DeepEqual(got, expect) {
		t.Errorf("Failed to get expected results from predicate iterator, got:%v expect:%v", got, expect)
	}
	it.Reset()

	// Order is important
	and = iterator.NewAnd()
	and.AddSubIterator(qs.TripleIterator(quad.Subject, qs.ValueOf("B")))
	and.AddSubIterator(it)

	expect = []*quad.Quad{
		{"B", "status", "cool", "status_graph"},
	}
	if got := iteratedTriples(qs, and); !reflect.DeepEqual(got, expect) {
		t.Errorf("Failed to get confirm expected results, got:%v expect:%v", got, expect)
	}
	it.Reset()

	// Order is important
	and = iterator.NewAnd()
	and.AddSubIterator(it)
	and.AddSubIterator(qs.TripleIterator(quad.Subject, qs.ValueOf("B")))

	expect = []*quad.Quad{
		{"B", "status", "cool", "status_graph"},
	}
	if got := iteratedTriples(qs, and); !reflect.DeepEqual(got, expect) {
		t.Errorf("Failed to get confirm expected results, got:%v expect:%v", got, expect)
	}
}

func TestOptimize(t *testing.T) {
	tmpDir, _ := ioutil.TempDir(os.TempDir(), "cayley_test")
	t.Log(tmpDir)
	defer os.RemoveAll(tmpDir)
	err := createNewLevelDB(tmpDir, nil)
	if err != nil {
		t.Fatalf("Failed to create working directory")
	}
	qs, err := newTripleStore(tmpDir, nil)
	if qs == nil || err != nil {
		t.Error("Failed to create leveldb TripleStore.")
	}
	qs.AddTripleSet(makeTripleSet())

	// With an linksto-fixed pair
<<<<<<< HEAD
	fixed := qs.FixedIterator()
	fixed.Add(qs.ValueOf("F"))
	fixed.AddTag("internal")
	lto := iterator.NewLinksTo(qs, fixed, quad.Object)
=======
	fixed := ts.FixedIterator()
	fixed.Add(ts.ValueOf("F"))
	fixed.Tagger().Add("internal")
	lto := iterator.NewLinksTo(ts, fixed, graph.Object)
>>>>>>> d6f94be5

	oldIt := lto.Clone()
	newIt, ok := lto.Optimize()
	if !ok {
		t.Errorf("Failed to optimize iterator")
	}
	if newIt.Type() != Type() {
		t.Errorf("Optimized iterator type does not match original, got:%v expect:%v", newIt.Type(), Type())
	}

	newTriples := iteratedTriples(qs, newIt)
	oldTriples := iteratedTriples(qs, oldIt)
	if !reflect.DeepEqual(newTriples, oldTriples) {
		t.Errorf("Optimized iteration does not match original")
	}

	graph.Next(oldIt)
	oldResults := make(map[string]graph.Value)
	oldIt.TagResults(oldResults)
	graph.Next(newIt)
	newResults := make(map[string]graph.Value)
	newIt.TagResults(newResults)
	if !reflect.DeepEqual(newResults, oldResults) {
		t.Errorf("Discordant tag results, new:%v old:%v", newResults, oldResults)
	}
}<|MERGE_RESOLUTION|>--- conflicted
+++ resolved
@@ -265,15 +265,9 @@
 	*/
 	it.Reset()
 
-<<<<<<< HEAD
 	it = qs.TriplesAllIterator()
-	edge, _ := it.Next()
+	edge, _ := graph.Next(it)
 	triple := qs.Quad(edge)
-=======
-	it = ts.TriplesAllIterator()
-	edge, _ := graph.Next(it)
-	triple := ts.Triple(edge)
->>>>>>> d6f94be5
 	set := makeTripleSet()
 	var ok bool
 	for _, t := range set {
@@ -420,17 +414,10 @@
 	qs.AddTripleSet(makeTripleSet())
 
 	// With an linksto-fixed pair
-<<<<<<< HEAD
 	fixed := qs.FixedIterator()
 	fixed.Add(qs.ValueOf("F"))
-	fixed.AddTag("internal")
+	fixed.Tagger().Add("internal")
 	lto := iterator.NewLinksTo(qs, fixed, quad.Object)
-=======
-	fixed := ts.FixedIterator()
-	fixed.Add(ts.ValueOf("F"))
-	fixed.Tagger().Add("internal")
-	lto := iterator.NewLinksTo(ts, fixed, graph.Object)
->>>>>>> d6f94be5
 
 	oldIt := lto.Clone()
 	newIt, ok := lto.Optimize()

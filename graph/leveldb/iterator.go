--- conflicted
+++ resolved
@@ -119,17 +119,13 @@
 	}
 }
 
-<<<<<<< HEAD
 func (it *Iterator) isLiveValue(val []byte) bool {
 	var entry IndexEntry
 	json.Unmarshal(val, &entry)
 	return len(entry.History)%2 != 0
 }
 
-func (it *Iterator) Next() (graph.Value, bool) {
-=======
 func (it *Iterator) Next() bool {
->>>>>>> 11c3cd17
 	if it.iter == nil {
 		it.result = nil
 		return false
